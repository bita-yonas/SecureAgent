--- conflicted
+++ resolved
@@ -52,16 +52,6 @@
 Follow up with everyone on twitter + email
 reach out to 10 potential users
 
-<<<<<<< HEAD
-
-how much of the full file is the llm actually getting
-what is in the patch?
-
-
-minimum: get the function context of the diff and use that as general context
-potentially build a call chain for functions in changes
-upstream -> code change -> downstream
-=======
 TODO 10/22
 - function context for js (py?)
 - better agents
@@ -70,5 +60,4 @@
 
 DEBUG
 - why did robert's pr get bad feedback?
--- https://github.com/r-cha/concerto/pull/31
->>>>>>> 97b2157c
+-- https://github.com/r-cha/concerto/pull/31